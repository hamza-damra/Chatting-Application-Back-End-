--- conflicted
+++ resolved
@@ -141,16 +141,11 @@
                 .participants(new HashSet<>())
                 .build();
 
-<<<<<<< HEAD
-        log.info("SERVICE: Built ChatRoom entity - name: {}, isPrivate: {}",
-                chatRoom.getName(), chatRoom.isPrivate());
-=======
         log.debug("ChatRoom built with isPrivate: {}", chatRoom.isPrivate());
 
         // Additional debug: manually set the field to ensure it's set correctly
         chatRoom.setPrivate(request.isPrivate());
         log.debug("ChatRoom after manual setPrivate with isPrivate: {}", chatRoom.isPrivate());
->>>>>>> 92097d7a
 
         chatRoom.addParticipant(currentUser);
 
