package com.chatapp.model;

import javax.persistence.*;
import java.time.LocalDateTime;
import java.util.ArrayList;
import java.util.HashSet;
import java.util.List;
import java.util.Set;

import lombok.AllArgsConstructor;
import lombok.Builder;
import lombok.Getter;
import lombok.Setter;
import lombok.ToString;
import lombok.NoArgsConstructor;
import lombok.EqualsAndHashCode;

@Entity
@Table(name = "chat_rooms", indexes = {
    @Index(name = "idx_chatroom_name", columnList = "name"),
    @Index(name = "idx_chatroom_is_private", columnList = "is_private"),
    @Index(name = "idx_chatroom_creator", columnList = "creator_id")
})
@Getter
@Setter
@ToString(exclude = {"participants", "messages"})
@EqualsAndHashCode(of = {"id", "name", "privateFlag"})
@Builder
@NoArgsConstructor
@AllArgsConstructor
public class ChatRoom {

    @Id
    @GeneratedValue(strategy = GenerationType.IDENTITY)
    private Long id;

    @Column(nullable = false)
    private String name;

<<<<<<< HEAD
    @Column(name = "is_private", nullable = false)
    private boolean isPrivate;
=======
    @Column(name = "is_private", nullable = false, columnDefinition = "BOOLEAN DEFAULT FALSE")
    private boolean privateFlag;
>>>>>>> 92097d7a

    @Column(name = "created_at")
    private LocalDateTime createdAt;

    @Column(name = "updated_at")
    private LocalDateTime updatedAt;

    @ManyToOne
    @JoinColumn(name = "creator_id")
    private User creator;

    @ManyToMany(mappedBy = "chatRooms")
    @Builder.Default
    private Set<User> participants = new HashSet<>();

    @OneToMany(mappedBy = "chatRoom", cascade = {CascadeType.PERSIST, CascadeType.MERGE}, orphanRemoval = false)
    @Builder.Default
    private List<Message> messages = new ArrayList<>();

    @PrePersist
    protected void onCreate() {
        createdAt = LocalDateTime.now();
        updatedAt = LocalDateTime.now();
    }

    @PreUpdate
    protected void onUpdate() {
        updatedAt = LocalDateTime.now();
    }

    public boolean isDirectMessage() {
        return privateFlag && participants.size() == 2;
    }

    // Add convenience methods for backward compatibility
    public boolean isPrivate() {
        return privateFlag;
    }

    public void setPrivate(boolean isPrivate) {
        this.privateFlag = isPrivate;
    }

    public void addParticipant(User user) {
        participants.add(user);
        user.getChatRooms().add(this);
    }

    public void removeParticipant(User user) {
        participants.remove(user);
        user.getChatRooms().remove(this);
    }

    public void addMessage(Message message) {
        messages.add(message);
        message.setChatRoom(this);
    }

    public void removeMessage(Message message) {
        messages.remove(message);
        if (message.getChatRoom() == this) {
            message.setChatRoom(null);
        }
    }
}<|MERGE_RESOLUTION|>--- conflicted
+++ resolved
@@ -37,13 +37,8 @@
     @Column(nullable = false)
     private String name;
 
-<<<<<<< HEAD
-    @Column(name = "is_private", nullable = false)
-    private boolean isPrivate;
-=======
     @Column(name = "is_private", nullable = false, columnDefinition = "BOOLEAN DEFAULT FALSE")
     private boolean privateFlag;
->>>>>>> 92097d7a
 
     @Column(name = "created_at")
     private LocalDateTime createdAt;
